--- conflicted
+++ resolved
@@ -1,29 +1,12 @@
 from typing import TYPE_CHECKING, List, Optional
 
 from loguru import logger
-<<<<<<< HEAD
-from typing import TYPE_CHECKING
-=======
 from pydantic import BaseModel, Field
->>>>>>> bcc58cfe
 
 if TYPE_CHECKING:
     from langflow.graph.vertex.base import Vertex
 
 
-<<<<<<< HEAD
-class Edge:
-    def __init__(self, source: "Vertex", target: "Vertex", edge: dict):
-        self.source: "Vertex" = source
-        self.target: "Vertex" = target
-        self.source_handle = edge.get("sourceHandle", "")
-        self.target_handle = edge.get("targetHandle", "")
-        # 'BaseLoader;BaseOutputParser|documents|PromptTemplate-zmTlD'
-        # target_param is documents
-        self.target_param = self.target_handle.split("|")[1]
-
-        self.validate_edge()
-=======
 class SourceHandle(BaseModel):
     baseClasses: List[str] = Field(..., description="List of base classes for the source handle.")
     dataType: str = Field(..., description="Data type for the source handle.")
@@ -72,7 +55,6 @@
             logger.debug(self.source_handle)
             logger.debug(self.target_handle)
             raise ValueError(f"Edge between {source.vertex_type} and {target.vertex_type} " f"has invalid handles")
->>>>>>> bcc58cfe
 
     def __setstate__(self, state):
         self.source_id = state["source_id"]
