import { expect, test } from "@playwright/test";
import uaParser from "ua-parser-js";
test("LangflowShortcuts", async ({ page }) => {
  await page.goto("/");
<<<<<<< HEAD

  await page.waitForTimeout(1000);
=======
>>>>>>> 3b07edad

  let modalCount = 0;
  try {
    const modalTitleElement = await page?.getByTestId("modal-title");
    if (modalTitleElement) {
      modalCount = await modalTitleElement.count();
    }
  } catch (error) {
    modalCount = 0;
  }

  while (modalCount === 0) {
    await page.getByText("New Project", { exact: true }).click();
    await page.waitForTimeout(5000);
    modalCount = await page.getByTestId("modal-title")?.count();
  }

  const getUA = await page.evaluate(() => navigator.userAgent);
  const userAgentInfo = uaParser(getUA);
  let control = "Control";

  if (userAgentInfo.os.name.includes("Mac")) {
    control = "Meta";
  }

<<<<<<< HEAD
  await page.getByTestId("blank-flow").click();
  await page.waitForSelector('[data-testid="extended-disclosure"]', {
    timeout: 100000,
  });
=======
  await page.waitForSelector('[data-testid="blank-flow"]', {
    timeout: 30000,
  });
  await page.getByTestId("blank-flow").click();

  await page.waitForSelector('[data-testid="extended-disclosure"]', {
    timeout: 30000,
  });

>>>>>>> 3b07edad
  await page.getByTestId("extended-disclosure").click();
  await page.getByPlaceholder("Search").click();
  await page.getByPlaceholder("Search").fill("ollama");

  await page.waitForTimeout(1000);

  await page
    .getByTestId("modelsOllama")
    .dragTo(page.locator('//*[@id="react-flow-id"]'));
  await page.mouse.up();
  await page.mouse.down();

  await page.locator('//*[@id="react-flow-id"]/div/div[2]/button[3]').click();

  await page.waitForSelector('[title="fit view"]', {
    timeout: 100000,
  });

  await page.getByTitle("fit view").click();
  await page.getByTitle("zoom out").click();
  await page.getByTitle("zoom out").click();
  await page.getByTitle("zoom out").click();
  await page.getByTestId("generic-node-title-arrangement").click();
  await page.keyboard.press(`${control}+Shift+A`);
  await page.getByText("Save Changes", { exact: true }).click();

  await page.getByTestId("generic-node-title-arrangement").click();
  await page.keyboard.press(`${control}+d`);

  let numberOfNodes = await page.getByTestId("title-Ollama")?.count();
  if (numberOfNodes != 2) {
    expect(false).toBeTruthy();
  }

  const ollamaTitleElement = await page.getByTestId("title-Ollama").last();

  await ollamaTitleElement.click();
  await page.keyboard.press("Backspace");

  numberOfNodes = await page.getByTestId("title-Ollama")?.count();
  if (numberOfNodes != 1) {
    expect(false).toBeTruthy();
  }

  await page.getByTestId("generic-node-title-arrangement").click();
  await page.keyboard.press(`${control}+c`);

  await page.getByTestId("title-Ollama").click();
  await page.keyboard.press(`${control}+v`);

  numberOfNodes = await page.getByTestId("title-Ollama")?.count();
  if (numberOfNodes != 2) {
    expect(false).toBeTruthy();
  }

  await ollamaTitleElement.click();
  await page.keyboard.press("Backspace");

  await page.getByTestId("title-Ollama").click();
  await page.keyboard.press(`${control}+x`);

  numberOfNodes = await page.getByTestId("title-Ollama")?.count();
  if (numberOfNodes != 0) {
    expect(false).toBeTruthy();
  }
  await page.keyboard.press(`${control}+v`);
  numberOfNodes = await page.getByTestId("title-Ollama")?.count();
  if (numberOfNodes != 1) {
    expect(false).toBeTruthy();
  }
});<|MERGE_RESOLUTION|>--- conflicted
+++ resolved
@@ -2,11 +2,6 @@
 import uaParser from "ua-parser-js";
 test("LangflowShortcuts", async ({ page }) => {
   await page.goto("/");
-<<<<<<< HEAD
-
-  await page.waitForTimeout(1000);
-=======
->>>>>>> 3b07edad
 
   let modalCount = 0;
   try {
@@ -32,12 +27,6 @@
     control = "Meta";
   }
 
-<<<<<<< HEAD
-  await page.getByTestId("blank-flow").click();
-  await page.waitForSelector('[data-testid="extended-disclosure"]', {
-    timeout: 100000,
-  });
-=======
   await page.waitForSelector('[data-testid="blank-flow"]', {
     timeout: 30000,
   });
@@ -47,7 +36,6 @@
     timeout: 30000,
   });
 
->>>>>>> 3b07edad
   await page.getByTestId("extended-disclosure").click();
   await page.getByPlaceholder("Search").click();
   await page.getByPlaceholder("Search").fill("ollama");
