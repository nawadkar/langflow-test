import { expect, test } from "@playwright/test";
<<<<<<< HEAD

test("CodeAreaModalComponent", async ({ page }) => {
  await page.goto("http:localhost:3000/");
=======
test.beforeEach(async ({ page }) => {
  await page.waitForTimeout(2000);
  test.setTimeout(120000);
});
test("CodeAreaModalComponent", async ({ page }) => {
  await page.goto("http://localhost:3000/");
>>>>>>> 6fb332a2
  await page.waitForTimeout(2000);

  await page.locator('//*[@id="new-project-btn"]').click();
  await page.waitForTimeout(1000);

  await page.getByTestId("blank-flow").click();
  await page.waitForTimeout(1000);

  await page.getByPlaceholder("Search").click();
  await page.getByPlaceholder("Search").fill("pythonfunctiontool");

  await page.waitForTimeout(1000);

  await page
    .getByTestId("toolsPythonFunctionTool")
    .dragTo(page.locator('//*[@id="react-flow-id"]'));
  await page.mouse.up();
  await page.mouse.down();

  await page.getByTestId("div-generic-node").click();
  await page.getByTestId("code-button-modal").click();

  let value = await page.locator('//*[@id="codeValue"]').inputValue();
  const code =
    'def python_function(text: str) -> str:\n    """This is a default python function that returns the input text"""\n    return text';
  const wCode =
    'def python_function(text: str) -> st:    """This is a default python function that returns the input text"""    return text';
  const assertCode =
    'def python_function(text: str) -> str:    """This is a default python function that returns the input text"""    return text';
  await page
    .locator("#CodeEditor div")
    .filter({ hasText: "def python_function(text: str" })
    .nth(1)
    .click();
  await page.locator("textarea").press("Control+a");
  await page.locator("textarea").fill(wCode);
  await page.locator('//*[@id="checkAndSaveBtn"]').click();
  await page.waitForTimeout(1000);
  expect(
    await page.getByText("invalid syntax (<unknown>, line 1)").isVisible()
  ).toBeTruthy();
  await page.locator("textarea").press("Control+a");
  await page.locator("textarea").fill(wCode);
  await page.locator("textarea").fill(code);
  await page.locator('//*[@id="checkAndSaveBtn"]').click();
  expect(await page.getByText("Code is ready to run").isVisible()).toBeTruthy();
  await page.getByTestId("code-button-modal").click();
  expect(await page.locator('//*[@id="codeValue"]').inputValue()).toBe(
    assertCode
  );
});<|MERGE_RESOLUTION|>--- conflicted
+++ resolved
@@ -1,16 +1,7 @@
 import { expect, test } from "@playwright/test";
-<<<<<<< HEAD
 
 test("CodeAreaModalComponent", async ({ page }) => {
   await page.goto("http:localhost:3000/");
-=======
-test.beforeEach(async ({ page }) => {
-  await page.waitForTimeout(2000);
-  test.setTimeout(120000);
-});
-test("CodeAreaModalComponent", async ({ page }) => {
-  await page.goto("http://localhost:3000/");
->>>>>>> 6fb332a2
   await page.waitForTimeout(2000);
 
   await page.locator('//*[@id="new-project-btn"]').click();
