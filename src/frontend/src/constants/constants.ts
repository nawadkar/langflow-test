--- conflicted
+++ resolved
@@ -515,9 +515,6 @@
   username: "",
 };
 
-<<<<<<< HEAD
-export const skipNodeUpdate = ["CustomComponent"];
-=======
 export const CONTROL_LOGIN_STATE = {
   username: "",
   password: "",
@@ -601,5 +598,4 @@
       code: codes[4],
     },
   ];
-}
->>>>>>> 2a4668d9
+}