--- conflicted
+++ resolved
@@ -17,7 +17,7 @@
   onBuildUpdate?: (
     data: VertexBuildTypeAPI,
     status: BuildStatus,
-    buildId: string
+    buildId: string,
   ) => void; // Replace any with the actual type if it's not any
   onBuildComplete?: (allNodesValid: boolean) => void;
   onBuildError?: (title, list, idList: VertexLayerElementType[]) => void;
@@ -55,7 +55,7 @@
   startNodeId?: string | null,
   stopNodeId?: string | null,
   nodes?: Node[],
-  edges?: Edge[]
+  edges?: Edge[],
 ): Promise<{
   verticesLayers: VertexLayerElementType[][];
   verticesIds: string[];
@@ -71,7 +71,7 @@
         startNodeId,
         stopNodeId,
         nodes,
-        edges
+        edges,
       );
     } catch (error: any) {
       setErrorData({
@@ -128,7 +128,7 @@
     startNodeId,
     stopNodeId,
     nodes,
-    edges
+    edges,
   );
   if (onValidateNodes) {
     try {
@@ -162,7 +162,6 @@
     const currentLayer =
       useFlowStore.getState().verticesBuild?.verticesLayers![currentLayerIndex];
     // If there are no more layers, we are done
-    console.log("currentLayer", currentLayer);
     if (!currentLayer) {
       if (onBuildComplete) {
         const allNodesValid = buildResults.every((result) => result);
@@ -191,14 +190,14 @@
             onBuildUpdate(
               getInactiveVertexData(element.id),
               BuildStatus.INACTIVE,
-              runId
+              runId,
             );
           }
           if (element.reference) {
             onBuildUpdate(
               getInactiveVertexData(element.reference),
               BuildStatus.INACTIVE,
-              runId
+              runId,
             );
           }
           buildResults.push(false);
@@ -224,7 +223,7 @@
         if (stop) {
           return;
         }
-      })
+      }),
     );
     // Once the current layer is built, move to the next layer
     currentLayerIndex += 1;
@@ -277,11 +276,7 @@
         });
         onBuildError!(
           "Error Building Component",
-<<<<<<< HEAD
           errorMessages,
-=======
-          buildData.data.logs.map((log) => log.message),
->>>>>>> 5f14aece
           verticesIds.map((id) => ({ id }))
         );
         stopBuild();
@@ -293,14 +288,10 @@
     console.error(error);
     onBuildError!(
       "Error Building Component",
-<<<<<<< HEAD
-      [(error as AxiosError<any>).response?.data?.detail ?? "Unknown Error"],
-=======
       [
         (error as AxiosError<any>).response?.data?.detail ??
           "An unexpected error occurred while building the Component. Please try again.",
       ],
->>>>>>> 5f14aece
       verticesIds.map((id) => ({ id }))
     );
     stopBuild();
