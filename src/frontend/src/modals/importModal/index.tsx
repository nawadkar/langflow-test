import {
  XMarkIcon,
  ArrowDownTrayIcon,
  DocumentDuplicateIcon,
  ComputerDesktopIcon,
  ArrowUpTrayIcon,
  ArrowLeftIcon,
  CommandLineIcon,
} from "@heroicons/react/24/outline";
import { Fragment, useContext, useRef, useState } from "react";
import { PopUpContext } from "../../contexts/popUpContext";
import { TabsContext } from "../../contexts/tabsContext";
import ButtonBox from "./buttonBox";
import { getExamples } from "../../controllers/API";
import { error } from "console";
import { alertContext } from "../../contexts/alertContext";
import LoadingComponent from "../../components/loadingComponent";
import { FlowType } from "../../types/flow";
import { classNames, snakeToSpaces, toNormalCase } from "../../utils";
import {
  Dialog,
  DialogContent,
  DialogDescription,
  DialogFooter,
  DialogHeader,
  DialogTitle,
  DialogTrigger,
} from "../../components/ui/dialog";
import { Button } from "../../components/ui/button";
import { IMPORT_DIALOG_SUBTITLE } from "../../constants";

export default function ImportModal() {
  const [open, setOpen] = useState(true);
  const { setErrorData } = useContext(alertContext);
  const { closePopUp } = useContext(PopUpContext);
  const ref = useRef();
  const [showExamples, setShowExamples] = useState(false);
  const [loadingExamples, setLoadingExamples] = useState(false);
  const [examples, setExamples] = useState<FlowType[]>([]);
  const { uploadFlow, addFlow } = useContext(TabsContext);
  function setModalOpen(x: boolean) {
    setOpen(x);
    if (x === false) {
      setTimeout(() => {
        closePopUp();
      }, 300);
    }
  }

  function handleExamples() {
    setLoadingExamples(true);
    getExamples()
      .then((result) => {
        setLoadingExamples(false);
        setExamples(result);
      })
      .catch((error) =>
        setErrorData({
          title: "there was an error loading examples, please try again",
          list: [error.message],
        })
      );
  }

  return (
    <Dialog open={true} onOpenChange={setModalOpen}>
      <DialogTrigger></DialogTrigger>
      <DialogContent
        className={classNames(
          showExamples
            ? "lg:max-w-[650px] h-[600px]"
            : "lg:max-w-[650px] h-[450px]"
        )}
      >
        <DialogHeader>
          <DialogTitle className="flex items-center">
            {showExamples && (
              <>
                <div className="z-50 absolute top-2 left-0 hidden pt-4 pl-4 sm:block">
                  <button
                    type="button"
                    className="rounded-md text-gray-400 hover:text-gray-500 focus:outline-none focus:ring-1 focus:ring-gray-500 focus:ring-offset-1"
                    onClick={() => {
                      setShowExamples(false);
                    }}
                  >
                    <span className="sr-only">Close</span>
                    <ArrowLeftIcon
                      className="h-6 w-6 text-gray-800 ml-1 dark:text-white"
                      aria-hidden="true"
                    />
                  </button>
                </div>
<<<<<<< HEAD
                {showExamples && (
                  <>
                    <div className="z-50 absolute top-2 left-0 hidden pt-4 pl-4 sm:block">
                      <button
                        type="button"
                        className="rounded-md text-gray-400 hover:text-gray-500 focus:outline-none focus:ring-2 focus:ring-indigo-500 focus:ring-offset-2"
                        onClick={() => {
                          setShowExamples(false);
                        }}
                      >
                        <span className="sr-only">Close</span>
                        <ArrowLeftIcon className="h-6 w-6" aria-hidden="true" />
                      </button>
                    </div>
                  </>
                )}
                <div className="h-full w-full flex flex-col justify-center items-center">
                  <div className="flex w-full pb-4 z-10 justify-center shadow-sm">
                    <div className="mx-auto mt-4 flex h-12 w-12 flex-shrink-0 items-center justify-center rounded-full bg-blue-100 dark:bg-gray-900 sm:mx-0 sm:h-10 sm:w-10">
                      <ArrowUpTrayIcon
                        className="h-6 w-6 text-blue-600"
                        aria-hidden="true"
                      />
                    </div>
                    <div className="mt-4 text-center sm:ml-4 sm:text-left">
                      <Dialog.Title
                        as="h3"
                        className="text-lg font-medium dark:text-white leading-10 text-gray-900"
                      >
                        {showExamples ? "Select an example" : "Import"}
                      </Dialog.Title>
                    </div>
                  </div>
                  <div
                    className={classNames(
                      "h-full w-full bg-gray-200 dark:bg-gray-900 gap-4 overflow-y-auto scrollbar-hide",
                      showExamples && !loadingExamples
                        ? "flex flex-row start justify-start items-start p-9 flex-wrap overflow-auto"
                        : "flex flex-row justify-center items-center p-4"
                    )}
                  >
                    {!showExamples && (
                      <div className="flex h-full w-full justify-evenly items-center">
                        <ButtonBox
                          size="big"
                          bgColor="bg-emerald-500 dark:bg-emerald-500/75"
                          description="Prebuilt Examples"
                          icon={
                            <DocumentDuplicateIcon className="h-10 w-10 flex-shrink-0" />
                          }
                          onClick={() => {
                            setShowExamples(true);
                            handleExamples();
                          }}
                          textColor="text-emerald-500 dark:text-emerald-500/75"
                          title="Examples"
                        ></ButtonBox>
                        <ButtonBox
                          size="big"
                          bgColor="bg-blue-500 dark:bg-blue-500/75"
                          description="Import from Local"
                          icon={
                            <ComputerDesktopIcon className="h-10 w-10 flex-shrink-0" />
                          }
                          onClick={() => {
                            uploadFlow(false);
                            setModalOpen(false);
                          }}
                          textColor="text-blue-500 dark:text-blue-500/75"
                          title="Local File"
                        ></ButtonBox>
                      </div>
                    )}
                    {showExamples && loadingExamples && (
                      <div className="flex align-middle justify-center items-center">
                        <LoadingComponent remSize={30} />
                      </div>
                    )}
                    {showExamples &&
                      !loadingExamples &&
                      examples.map((example, index) => {
                        return (
                          <div key={index}>
                            {" "}
                            <ButtonBox
                              size="small"
                              bgColor="bg-emerald-500 dark:bg-emerald-500/75"
                              description={
                                example.description ?? "Prebuilt Examples"
                              }
                              icon={
                                <DocumentDuplicateIcon className="h-6 w-6 flex-shrink-0" />
                              }
                              onClick={() => {
                                addFlow(example, false);
                                setModalOpen(false);
                              }}
                              textColor="text-emerald-500 dark:text-emerald-500/75"
                              title={example.name}
                            ></ButtonBox>
                          </div>
                        );
                      })}
                  </div>
                  <div className="bg-white dark:bg-gray-800 w-full h-20 flex items-center justify-center">
                    <a
                      href="https://github.com/logspace-ai/langflow_examples"
                      target="_blank"
                      className="flex items-center justify-center text-gray-600 dark:text-gray-300"
                      rel="noreferrer"
                    >
                      <svg
                        width="24"
                        viewBox="0 0 98 96"
                        xmlns="http://www.w3.org/2000/svg"
                      >
                        <path
                          fill-rule="evenodd"
                          clip-rule="evenodd"
                          d="M48.854 0C21.839 0 0 22 0 49.217c0 21.756 13.993 40.172 33.405 46.69 2.427.49 3.316-1.059 3.316-2.362 0-1.141-.08-5.052-.08-9.127-13.59 2.934-16.42-5.867-16.42-5.867-2.184-5.704-5.42-7.17-5.42-7.17-4.448-3.015.324-3.015.324-3.015 4.934.326 7.523 5.052 7.523 5.052 4.367 7.496 11.404 5.378 14.235 4.074.404-3.178 1.699-5.378 3.074-6.6-10.839-1.141-22.243-5.378-22.243-24.283 0-5.378 1.94-9.778 5.014-13.2-.485-1.222-2.184-6.275.486-13.038 0 0 4.125-1.304 13.426 5.052a46.97 46.97 0 0 1 12.214-1.63c4.125 0 8.33.571 12.213 1.63 9.302-6.356 13.427-5.052 13.427-5.052 2.67 6.763.97 11.816.485 13.038 3.155 3.422 5.015 7.822 5.015 13.2 0 18.905-11.404 23.06-22.324 24.283 1.78 1.548 3.316 4.481 3.316 9.126 0 6.6-.08 11.897-.08 13.526 0 1.304.89 2.853 3.316 2.364 19.412-6.52 33.405-24.935 33.405-46.691C97.707 22 75.788 0 48.854 0z"
                          fill="currentColor"
                        />
                      </svg>
                      <span className="ml-2 ">LangFlow Examples</span>
                    </a>
                  </div>
=======
              </>
            )}

            <span className={classNames(showExamples ? "pl-8 pr-2" : "pr-2")}>
              {showExamples ? "Select an example" : "Import"}
            </span>
            <ArrowUpTrayIcon
              className="h-6 w-6 text-gray-800 ml-1 dark:text-white"
              aria-hidden="true"
            />
          </DialogTitle>
          <DialogDescription>{IMPORT_DIALOG_SUBTITLE}</DialogDescription>
        </DialogHeader>

        <div
          className={classNames(
            "h-full w-full dark:bg-gray-900 overflow-y-auto scrollbar-hide",
            showExamples && !loadingExamples
              ? "flex flex-row start justify-center items-start flex-wrap overflow-auto mx-auto"
              : "flex flex-row justify-center items-center"
          )}
        >
          {!showExamples && (
            <div className="flex h-full w-full justify-evenly items-center">
              <ButtonBox
                size="big"
                bgColor="bg-emerald-500 dark:bg-emerald-500/75"
                description="Prebuilt Examples"
                icon={
                  <DocumentDuplicateIcon className="h-10 w-10 flex-shrink-0" />
                }
                onClick={() => {
                  setShowExamples(true);
                  handleExamples();
                }}
                textColor="text-emerald-500 dark:text-emerald-500/75"
                title="Examples"
              ></ButtonBox>
              <ButtonBox
                size="big"
                bgColor="bg-blue-500 dark:bg-blue-500/75"
                description="Import from Local"
                icon={
                  <ComputerDesktopIcon className="h-10 w-10 flex-shrink-0" />
                }
                onClick={() => {
                  uploadFlow();
                  setModalOpen(false);
                }}
                textColor="text-blue-500 dark:text-blue-500/75"
                title="Local File"
              ></ButtonBox>
            </div>
          )}
          {showExamples && loadingExamples && (
            <div className="flex align-middle justify-center items-center">
              <LoadingComponent remSize={30} />
            </div>
          )}
          {showExamples &&
            !loadingExamples &&
            examples.map((example, index) => {
              return (
                <div key={example.name} className="m-2">
                  {" "}
                  <ButtonBox
                    size="small"
                    bgColor="bg-emerald-500 dark:bg-emerald-500/75"
                    description={example.description ?? "Prebuilt Examples"}
                    icon={
                      <DocumentDuplicateIcon className="h-6 w-6 flex-shrink-0" />
                    }
                    onClick={() => {
                      addFlow(example);
                      setModalOpen(false);
                    }}
                    textColor="text-emerald-500 dark:text-emerald-500/75"
                    title={example.name}
                  ></ButtonBox>
>>>>>>> 6f366ad0
                </div>
              );
            })}
        </div>

        <DialogFooter>
          <div className="w-full flex items-center justify-center mt-2">
            <a
              href="https://github.com/logspace-ai/langflow_examples"
              target="_blank"
              className="flex items-center justify-center text-gray-600 dark:text-gray-300"
              rel="noreferrer"
            >
              <svg
                width="24"
                viewBox="0 0 98 96"
                xmlns="http://www.w3.org/2000/svg"
              >
                <path
                  fill-rule="evenodd"
                  clip-rule="evenodd"
                  d="M48.854 0C21.839 0 0 22 0 49.217c0 21.756 13.993 40.172 33.405 46.69 2.427.49 3.316-1.059 3.316-2.362 0-1.141-.08-5.052-.08-9.127-13.59 2.934-16.42-5.867-16.42-5.867-2.184-5.704-5.42-7.17-5.42-7.17-4.448-3.015.324-3.015.324-3.015 4.934.326 7.523 5.052 7.523 5.052 4.367 7.496 11.404 5.378 14.235 4.074.404-3.178 1.699-5.378 3.074-6.6-10.839-1.141-22.243-5.378-22.243-24.283 0-5.378 1.94-9.778 5.014-13.2-.485-1.222-2.184-6.275.486-13.038 0 0 4.125-1.304 13.426 5.052a46.97 46.97 0 0 1 12.214-1.63c4.125 0 8.33.571 12.213 1.63 9.302-6.356 13.427-5.052 13.427-5.052 2.67 6.763.97 11.816.485 13.038 3.155 3.422 5.015 7.822 5.015 13.2 0 18.905-11.404 23.06-22.324 24.283 1.78 1.548 3.316 4.481 3.316 9.126 0 6.6-.08 11.897-.08 13.526 0 1.304.89 2.853 3.316 2.364 19.412-6.52 33.405-24.935 33.405-46.691C97.707 22 75.788 0 48.854 0z"
                  fill="currentColor"
                />
              </svg>
              <span className="ml-2 ">LangFlow Examples</span>
            </a>
          </div>
        </DialogFooter>
      </DialogContent>
    </Dialog>
  );
}<|MERGE_RESOLUTION|>--- conflicted
+++ resolved
@@ -91,134 +91,6 @@
                     />
                   </button>
                 </div>
-<<<<<<< HEAD
-                {showExamples && (
-                  <>
-                    <div className="z-50 absolute top-2 left-0 hidden pt-4 pl-4 sm:block">
-                      <button
-                        type="button"
-                        className="rounded-md text-gray-400 hover:text-gray-500 focus:outline-none focus:ring-2 focus:ring-indigo-500 focus:ring-offset-2"
-                        onClick={() => {
-                          setShowExamples(false);
-                        }}
-                      >
-                        <span className="sr-only">Close</span>
-                        <ArrowLeftIcon className="h-6 w-6" aria-hidden="true" />
-                      </button>
-                    </div>
-                  </>
-                )}
-                <div className="h-full w-full flex flex-col justify-center items-center">
-                  <div className="flex w-full pb-4 z-10 justify-center shadow-sm">
-                    <div className="mx-auto mt-4 flex h-12 w-12 flex-shrink-0 items-center justify-center rounded-full bg-blue-100 dark:bg-gray-900 sm:mx-0 sm:h-10 sm:w-10">
-                      <ArrowUpTrayIcon
-                        className="h-6 w-6 text-blue-600"
-                        aria-hidden="true"
-                      />
-                    </div>
-                    <div className="mt-4 text-center sm:ml-4 sm:text-left">
-                      <Dialog.Title
-                        as="h3"
-                        className="text-lg font-medium dark:text-white leading-10 text-gray-900"
-                      >
-                        {showExamples ? "Select an example" : "Import"}
-                      </Dialog.Title>
-                    </div>
-                  </div>
-                  <div
-                    className={classNames(
-                      "h-full w-full bg-gray-200 dark:bg-gray-900 gap-4 overflow-y-auto scrollbar-hide",
-                      showExamples && !loadingExamples
-                        ? "flex flex-row start justify-start items-start p-9 flex-wrap overflow-auto"
-                        : "flex flex-row justify-center items-center p-4"
-                    )}
-                  >
-                    {!showExamples && (
-                      <div className="flex h-full w-full justify-evenly items-center">
-                        <ButtonBox
-                          size="big"
-                          bgColor="bg-emerald-500 dark:bg-emerald-500/75"
-                          description="Prebuilt Examples"
-                          icon={
-                            <DocumentDuplicateIcon className="h-10 w-10 flex-shrink-0" />
-                          }
-                          onClick={() => {
-                            setShowExamples(true);
-                            handleExamples();
-                          }}
-                          textColor="text-emerald-500 dark:text-emerald-500/75"
-                          title="Examples"
-                        ></ButtonBox>
-                        <ButtonBox
-                          size="big"
-                          bgColor="bg-blue-500 dark:bg-blue-500/75"
-                          description="Import from Local"
-                          icon={
-                            <ComputerDesktopIcon className="h-10 w-10 flex-shrink-0" />
-                          }
-                          onClick={() => {
-                            uploadFlow(false);
-                            setModalOpen(false);
-                          }}
-                          textColor="text-blue-500 dark:text-blue-500/75"
-                          title="Local File"
-                        ></ButtonBox>
-                      </div>
-                    )}
-                    {showExamples && loadingExamples && (
-                      <div className="flex align-middle justify-center items-center">
-                        <LoadingComponent remSize={30} />
-                      </div>
-                    )}
-                    {showExamples &&
-                      !loadingExamples &&
-                      examples.map((example, index) => {
-                        return (
-                          <div key={index}>
-                            {" "}
-                            <ButtonBox
-                              size="small"
-                              bgColor="bg-emerald-500 dark:bg-emerald-500/75"
-                              description={
-                                example.description ?? "Prebuilt Examples"
-                              }
-                              icon={
-                                <DocumentDuplicateIcon className="h-6 w-6 flex-shrink-0" />
-                              }
-                              onClick={() => {
-                                addFlow(example, false);
-                                setModalOpen(false);
-                              }}
-                              textColor="text-emerald-500 dark:text-emerald-500/75"
-                              title={example.name}
-                            ></ButtonBox>
-                          </div>
-                        );
-                      })}
-                  </div>
-                  <div className="bg-white dark:bg-gray-800 w-full h-20 flex items-center justify-center">
-                    <a
-                      href="https://github.com/logspace-ai/langflow_examples"
-                      target="_blank"
-                      className="flex items-center justify-center text-gray-600 dark:text-gray-300"
-                      rel="noreferrer"
-                    >
-                      <svg
-                        width="24"
-                        viewBox="0 0 98 96"
-                        xmlns="http://www.w3.org/2000/svg"
-                      >
-                        <path
-                          fill-rule="evenodd"
-                          clip-rule="evenodd"
-                          d="M48.854 0C21.839 0 0 22 0 49.217c0 21.756 13.993 40.172 33.405 46.69 2.427.49 3.316-1.059 3.316-2.362 0-1.141-.08-5.052-.08-9.127-13.59 2.934-16.42-5.867-16.42-5.867-2.184-5.704-5.42-7.17-5.42-7.17-4.448-3.015.324-3.015.324-3.015 4.934.326 7.523 5.052 7.523 5.052 4.367 7.496 11.404 5.378 14.235 4.074.404-3.178 1.699-5.378 3.074-6.6-10.839-1.141-22.243-5.378-22.243-24.283 0-5.378 1.94-9.778 5.014-13.2-.485-1.222-2.184-6.275.486-13.038 0 0 4.125-1.304 13.426 5.052a46.97 46.97 0 0 1 12.214-1.63c4.125 0 8.33.571 12.213 1.63 9.302-6.356 13.427-5.052 13.427-5.052 2.67 6.763.97 11.816.485 13.038 3.155 3.422 5.015 7.822 5.015 13.2 0 18.905-11.404 23.06-22.324 24.283 1.78 1.548 3.316 4.481 3.316 9.126 0 6.6-.08 11.897-.08 13.526 0 1.304.89 2.853 3.316 2.364 19.412-6.52 33.405-24.935 33.405-46.691C97.707 22 75.788 0 48.854 0z"
-                          fill="currentColor"
-                        />
-                      </svg>
-                      <span className="ml-2 ">LangFlow Examples</span>
-                    </a>
-                  </div>
-=======
               </>
             )}
 
@@ -292,13 +164,12 @@
                       <DocumentDuplicateIcon className="h-6 w-6 flex-shrink-0" />
                     }
                     onClick={() => {
-                      addFlow(example);
+                      addFlow(example, false);
                       setModalOpen(false);
                     }}
                     textColor="text-emerald-500 dark:text-emerald-500/75"
                     title={example.name}
                   ></ButtonBox>
->>>>>>> 6f366ad0
                 </div>
               );
             })}
